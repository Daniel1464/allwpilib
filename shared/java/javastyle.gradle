--- conflicted
+++ resolved
@@ -5,11 +5,7 @@
 apply plugin: 'checkstyle'
 
 checkstyle {
-<<<<<<< HEAD
-    toolVersion = "10.26.1"
-=======
     toolVersion = "11.0.0"
->>>>>>> 9ac7e286
     configDirectory = file("${project.rootDir}/styleguide")
     config = resources.text.fromFile(new File(configDirectory.get().getAsFile(), "checkstyle.xml"))
 }
