def fileCheck = { parsedJson, folder ->
    def folderNames = parsedJson.collect { it.foldername }
    def folders = []
    folder.eachDir {
        folders << it.name
    }
    def disjunct = (folders + folderNames) - folders.intersect(folderNames)
    def missingFromFolders = folderNames.intersect(disjunct)
    def missingFromJson = folders.intersect(disjunct)

    if (!missingFromFolders.empty || !missingFromJson.empty) {
        StringBuilder missingString = new StringBuilder();
        missingString.append("Missing From Folders\n")
        for (String symbol : missingFromFolders) {
            missingString.append(symbol);
            missingString.append('\n');
        }
        missingString.append("\nMissing from JSON\n")
        for (String symbol : missingFromJson) {
            missingString.append(symbol);
            missingString.append('\n');
        }
        throw new GradleException("Found missing items\n" + missingString.toString());
    }
}

task checkTemplates(type: Task) {
    doLast {
        def parsedJson = new groovy.json.JsonSlurper().parseText(templateFile.text)
        fileCheck(parsedJson, templateDirectory)
        parsedJson.each {
            assert it.name != null
            assert it.description != null
            assert it.tags != null
            assert it.foldername != null
            assert it.gradlebase != null
            assert it.commandversion != null
            if (it.gradlebase == 'java') {
                assert it.mainclass != null
            }
        }
    }
}

def tagList = [
        /* --- Categories --- */
        // On-RIO image processing
        "Vision",
        // Command-based
        "Command-based",
        // Romi
        "Romi",
        // XRP
        "XRP",
        // Extremely simple programs showcasing a single hardware API
        "Hardware",
        // Full robot, with multiple mechanisms
        "Complete Robot",
        // A single mechanism in the Robot class
        "Basic Robot",

        /* --- Mechanisms --- */
        "Intake", "Flywheel", "Elevator", "Arm", "Differential Drive", "Mecanum Drive",
        "Swerve Drive",

        /* --- Telemetry --- */
        "SmartDashboard", "Shuffleboard", "Sendable", "DataLog",

        /* --- Controls --- */
<<<<<<< HEAD
        "Exponential Profile", "PID", "State-Space", "Path Following", "Trajectory", "SysId",
        "Simulation", "Trapezoid Profile", "Profiled PID", "Odometry", "LQR", "Pose Estimator",
=======
        "Exponential Profile", "PID", "State-Space", "LTVUnicycleController", "Path Following",
        "Trajectory", "SysId", "Simulation", "Trapezoid Profile", "Profiled PID", "Odometry",
        "LQR", "Pose Estimator",
>>>>>>> f46c81cf

        /* --- Hardware --- */
        "Analog", "Ultrasonic", "Gyro", "Pneumatics", "I2C", "Duty Cycle", "PDP", "DMA", "Relay",
        "AddressableLEDs", "HAL", "Encoder", "Smart Motor Controller", "Digital Input",
        "Digital Output",

        /* --- HID --- */
        "XboxController", "PS4Controller", "PS5Controller", "Joystick",

        /* --- Misc --- */
        /* (try to keep this section minimal) */
        "EventLoop", "AprilTags", "Mechanism2d", "Preferences",
]

task checkExamples(type: Task) {
    doLast {
        def parsedJson = new groovy.json.JsonSlurper().parseText(exampleFile.text)
        fileCheck(parsedJson, exampleDirectory)
        parsedJson.each {
            assert it.name != null
            assert it.description != null
            assert it.tags != null
            assert it.tags.findAll { !tagList.contains(it) }.empty
            assert it.foldername != null
            assert it.gradlebase != null
            assert it.commandversion != null
            if (it.gradlebase == 'java') {
                assert it.mainclass != null
            }
        }
    }
}

task checkCommands(type: Task) {
    doLast {
        def parsedJson = new groovy.json.JsonSlurper().parseText(commandFile.text)
        fileCheck(parsedJson, commandDirectory)
        parsedJson.each {
            assert it.name != null
            assert it.description != null
            assert it.tags != null
            assert it.foldername != null
            assert it.replacename != null
            assert it.commandversion != null
            if (project.isCppCommands) {
                assert it.headers != null
                assert !it.headers.isEmpty()
                assert it.source != null
                assert !it.source.isEmpty()
            }
        }
    }
}

check.dependsOn checkTemplates
check.dependsOn checkExamples
check.dependsOn checkCommands<|MERGE_RESOLUTION|>--- conflicted
+++ resolved
@@ -67,14 +67,9 @@
         "SmartDashboard", "Shuffleboard", "Sendable", "DataLog",
 
         /* --- Controls --- */
-<<<<<<< HEAD
-        "Exponential Profile", "PID", "State-Space", "Path Following", "Trajectory", "SysId",
-        "Simulation", "Trapezoid Profile", "Profiled PID", "Odometry", "LQR", "Pose Estimator",
-=======
         "Exponential Profile", "PID", "State-Space", "LTVUnicycleController", "Path Following",
         "Trajectory", "SysId", "Simulation", "Trapezoid Profile", "Profiled PID", "Odometry",
         "LQR", "Pose Estimator",
->>>>>>> f46c81cf
 
         /* --- Hardware --- */
         "Analog", "Ultrasonic", "Gyro", "Pneumatics", "I2C", "Duty Cycle", "PDP", "DMA", "Relay",
