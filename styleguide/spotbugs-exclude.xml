--- conflicted
+++ resolved
@@ -206,7 +206,9 @@
     <Class name="edu.wpi.first.epilogue.EpilogueConfiguration" />
   </Match>
   <Match>
-<<<<<<< HEAD
+    <Bug pattern="VA_FORMAT_STRING_USES_NEWLINE" />
+  </Match>
+  <Match>
     <Bug pattern="SING_SINGLETON_HAS_NONPRIVATE_CONSTRUCTOR" />
     <Class name="edu.wpi.first.wpilibj2.command.CommandScheduler" />
   </Match>
@@ -228,8 +230,5 @@
   <Match>
     <Bug pattern="SING_SINGLETON_HAS_NONPRIVATE_CONSTRUCTOR" />
     <Class name="~edu.wpi.first.math.geometry.Coordinate\w+" />
-=======
-    <Bug pattern="VA_FORMAT_STRING_USES_NEWLINE" />
->>>>>>> f89cf2e4
   </Match>
 </FindBugsFilter>