// Copyright (c) FIRST and other WPILib contributors.
// Open Source Software; you can modify and/or share it under the terms of
// the WPILib BSD license file in the root directory of this project.

package edu.wpi.first.math.filter;

import edu.wpi.first.math.MathSharedStore;

/**
 * A simple debounce filter for boolean streams. Requires that the boolean change value from
 * baseline for a specified period of time before the filtered value changes.
 */
public class Debouncer {
  /** Type of debouncing to perform. */
  public enum DebounceType {
    /** Rising edge. */
    kRising,
    /** Falling edge. */
    kFalling,
    /** Both rising and falling edges. */
    kBoth
  }

<<<<<<< HEAD
  private final double m_debounceTime;
  private final DebounceType m_debounceType;
=======
  private double m_debounceTimeSeconds;
  private DebounceType m_debounceType;
>>>>>>> 0695a4db
  private boolean m_baseline;

  private double m_prevTime;

  /**
   * Creates a new Debouncer.
   *
   * @param debounceTime The number of seconds the value must change from baseline for the filtered
   *     value to change.
   * @param type Which type of state change the debouncing will be performed on.
   */
  public Debouncer(double debounceTime, DebounceType type) {
    m_debounceTime = debounceTime;
    m_debounceType = type;

    resetTimer();

    m_baseline = m_debounceType == DebounceType.kFalling;
  }

  /**
   * Creates a new Debouncer. Baseline value defaulted to "false."
   *
   * @param debounceTime The number of seconds the value must change from baseline for the filtered
   *     value to change.
   */
  public Debouncer(double debounceTime) {
    this(debounceTime, DebounceType.kRising);
  }

  private void resetTimer() {
    m_prevTime = MathSharedStore.getTimestamp();
  }

  private boolean hasElapsed() {
    return MathSharedStore.getTimestamp() - m_prevTime >= m_debounceTime;
  }

  /**
   * Applies the debouncer to the input stream.
   *
   * @param input The current value of the input stream.
   * @return The debounced value of the input stream.
   */
  public boolean calculate(boolean input) {
    if (input == m_baseline) {
      resetTimer();
    }

    if (hasElapsed()) {
      if (m_debounceType == DebounceType.kBoth) {
        m_baseline = input;
        resetTimer();
      }
      return input;
    } else {
      return m_baseline;
    }
  }

  /**
   * Sets the time to debounce.
   *
   * @param time The number of seconds the value must change from baseline for the filtered value to
   *     change.
   */
  public void setDebounceTime(double time) {
    m_debounceTimeSeconds = time;
  }

  /**
   * Gets the time to debounce.
   *
   * @return The number of seconds the value must change from baseline for the filtered value to
   *     change.
   */
  public double getDebounceTime() {
    return m_debounceTimeSeconds;
  }

  /**
   * Sets the debounce type.
   *
   * @param type Which type of state change the debouncing will be performed on.
   */
  public void setDebounceType(DebounceType type) {
    m_debounceType = type;

    m_baseline = m_debounceType == DebounceType.kFalling;
  }

  /**
   * Gets the debounce type.
   *
   * @return Which type of state change the debouncing will be performed on.
   */
  public DebounceType getDebounceType() {
    return m_debounceType;
  }
}<|MERGE_RESOLUTION|>--- conflicted
+++ resolved
@@ -21,13 +21,8 @@
     kBoth
   }
 
-<<<<<<< HEAD
-  private final double m_debounceTime;
-  private final DebounceType m_debounceType;
-=======
-  private double m_debounceTimeSeconds;
+  private double m_debounceTime;
   private DebounceType m_debounceType;
->>>>>>> 0695a4db
   private boolean m_baseline;
 
   private double m_prevTime;
@@ -95,7 +90,7 @@
    *     change.
    */
   public void setDebounceTime(double time) {
-    m_debounceTimeSeconds = time;
+    m_debounceTime = time;
   }
 
   /**
@@ -105,7 +100,7 @@
    *     change.
    */
   public double getDebounceTime() {
-    return m_debounceTimeSeconds;
+    return m_debounceTime;
   }
 
   /**
