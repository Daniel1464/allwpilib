--- conflicted
+++ resolved
@@ -10,12 +10,9 @@
 apply from: "${rootDir}/shared/java/javacommon.gradle"
 
 dependencies {
+    api(project(':datalog'))
     api(project(':ntcore'))
     api(project(':wpiutil'))
     api(project(':wpiunits'))
-<<<<<<< HEAD
-    api(project(':datalog'))
-=======
     testImplementation(project(':wpimath')) // for convenient protobuf types
->>>>>>> 6b8be313
 }