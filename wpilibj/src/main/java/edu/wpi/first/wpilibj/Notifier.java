--- conflicted
+++ resolved
@@ -192,13 +192,8 @@
    * <p>The user-provided callback should be written so that it completes before the next time it's
    * scheduled to run.
    *
-<<<<<<< HEAD
-   * @param period Period in seconds after which to to call the callback starting one period after
-   *     the call to this method.
-=======
-   * @param periodSeconds Period in seconds after which to call the callback starting one period
-   *     after the call to this method.
->>>>>>> a3ce8803
+   * @param period Period in seconds after which to call the callback starting one period after the
+   *     call to this method.
    */
   public void startPeriodic(double period) {
     m_processLock.lock();
