--- conflicted
+++ resolved
@@ -759,18 +759,11 @@
   },
   {
     "name": "SimpleDifferentialDriveSimulation",
-<<<<<<< HEAD
-    "description": "Simulate a differential drivetrain and follow trajectories with LTV unicycle controller (non-command-based).",
-    "tags": [
-      "Differential Drive",
-      "State-Space",
-=======
     "description": "Simulate a differential drivetrain and follow trajectories with LTVUnicycleController (non-command-based).",
     "tags": [
       "Differential Drive",
       "State-Space",
       "LTVUnicycleController",
->>>>>>> f46c81cf
       "Path Following",
       "Trajectory",
       "Encoder",
